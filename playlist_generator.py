--- conflicted
+++ resolved
@@ -24,6 +24,7 @@
 import psutil
 import resource
 import coloredlogs
+import coloredlogs
 
 logger = logging.getLogger(__name__)
 
@@ -32,17 +33,10 @@
     """Setup logging configuration"""
     logger.setLevel(logging.DEBUG)
     handler = logging.StreamHandler()
-<<<<<<< HEAD
     formatter = logging.Formatter('%(asctime)s - %(levelname)s - %(message)s')
     handler.setFormatter(formatter)
     logger.addHandler(handler)
     coloredlogs.install(level='DEBUG', logger=logger, fmt='%(asctime)s - %(levelname)s - %(message)s')
-=======
-    formatter = logging.Formatter('%(asctime)s - %(name)s - %(levelname)s - %(message)s')
-    handler.setFormatter(formatter)
-    logger.addHandler(handler)
-    coloredlogs.install(level='DEBUG', logger=logger, fmt='%(asctime)s - %(name)s - %(levelname)s - %(message)s')
->>>>>>> 89dcb5d9
 
 def sanitize_filename(name):
     name = re.sub(r'[^\w\-_]', '_', name)
