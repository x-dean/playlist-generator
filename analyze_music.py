--- conflicted
+++ resolved
@@ -7,6 +7,7 @@
 import signal
 from functools import wraps
 import coloredlogs
+import coloredlogs
 
 logger = logging.getLogger(__name__)
 
@@ -15,17 +16,10 @@
     """Setup logging configuration"""
     logger.setLevel(logging.DEBUG)
     handler = logging.StreamHandler()
-<<<<<<< HEAD
     formatter = logging.Formatter('%(asctime)s - %(levelname)s - %(message)s')
     handler.setFormatter(formatter)
     logger.addHandler(handler)
     coloredlogs.install(level='DEBUG', logger=logger, fmt='%(asctime)s - %(levelname)s - %(message)s')
-=======
-    formatter = logging.Formatter('%(asctime)s - %(name)s - %(levelname)s - %(message)s')
-    handler.setFormatter(formatter)
-    logger.addHandler(handler)
-    coloredlogs.install(level='DEBUG', logger=logger, fmt='%(asctime)s - %(name)s - %(levelname)s - %(message)s')
->>>>>>> 89dcb5d9
 
 # Current feature version - increment when adding/removing features
 CURRENT_FEATURE_VERSION = 2
